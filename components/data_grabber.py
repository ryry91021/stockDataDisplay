import yfinance as yf
from fredapi import Fred
import pandas as pd
from forex_python.converter import CurrencyRates
import requests
<<<<<<< HEAD
from concurrent.futures import ThreadPoolExecutor, as_completed

=======
from config import FRED_API_KEY
>>>>>>> ee78c45f

def get_sp500_price():
    """
    Retrieves the current S&P 500 index price.

    Returns:
        float: The latest closing price of the S&P 500 index.
               Returns None if the price cannot be retrieved.
    """
    try:
        # Yahoo Finance ticker for S&P 500 is "^GSPC"
        sp500 = yf.Ticker("^GSPC")
        
        # Get historical data for the most recent day
        hist = sp500.history(period="1d")
        
        if hist.empty:
            raise ValueError("No data fetched for S&P 500 index.")
        
        # Use the last closing price from the historical data
        price = hist['Close'].iloc[-1]
        return price
    except Exception as e:
        print("Error retrieving S&P 500 index price:", e)
        return None

def get_sofr_rate(api_key):
    """
    Retrieves the latest SOFR (Secured Overnight Financing Rate) using the FRED API.

    Args:
        api_key (str): Your FRED API key.

    Returns:
        float: The latest available SOFR rate, or None if not retrieved.
    """
    try:
        # Initialize the Fred client with your API key
        fred = Fred(api_key=api_key)
        
        # Fetch the SOFR time series data from FRED.
        # The FRED series identifier for the SOFR rate is "SOFR".
        data = fred.get_series('SOFR')
        
        # Check if any data was returned
        if data.empty:
            raise ValueError("No data fetched for SOFR rate.")
        
        # Extract the most recent rate from the series
        sofr_rate = data.iloc[-1]
        return sofr_rate
    except Exception as e:
        print("Error retrieving SOFR rate:", e)
        return None

def get_treasury_yield_curve(api_key):
    """
    Retrieves the latest U.S. Treasury yields for various maturities using the FRED API and
    organizes them in a two-column pandas DataFrame.

    Args:
        api_key (str): Your FRED API key.

    Returns:
        pandas.DataFrame: A DataFrame with columns "Term" and "Rate" containing the latest
                          rates for each maturity.
                          Returns None if there was an error retrieving the data.
    """
    try:
        fred = Fred(api_key=api_key)

        # Mapping of term labels to FRED series IDs
        rates_mapping = {
            "3M": "DGS3MO",  # 3-Month Treasury
            "6M": "DGS6MO",  # 6-Month Treasury
            "1Y": "DGS1",    # 1-Year Treasury
            "2Y": "DGS2",    # 2-Year Treasury
            "3Y": "DGS3",    # 3-Year Treasury
            "5Y": "DGS5",    # 5-Year Treasury
            "7Y": "DGS7",    # 7-Year Treasury (if available)
            "10Y": "DGS10",  # 10-Year Treasury
            "20Y": "DGS20",  # 20-Year Treasury (if available)
            "30Y": "DGS30"   # 30-Year Treasury
        }

        results = []
        for term, series_id in rates_mapping.items():
            try:
                # Retrieve the time series for the treasury rate
                series = fred.get_series(series_id)
                if series.empty:
                    raise ValueError("No data returned for series ID: " + series_id)
                
                # Get the most recent non-NaN value from the series
                latest_value = series.dropna().iloc[-1]
                results.append((term, latest_value))
            except Exception as e:
                print(f"Error retrieving data for {term} ({series_id}):", e)
                # Optionally, you can decide whether to continue or return None.
                # For now, we simply skip this term.

        # Convert the list of tuples into a DataFrame with columns "Term" and "Rate"
        df = pd.DataFrame(results, columns=["Term", "Rate"])
        return df

    except Exception as e:
        print("Error retrieving treasury yield curve data:", e)
        return None


def get_forex_matrix(currencies=None, reference_base="USD"):
    """
    Retrieves forex rates based on a reference base (default 'USD') from a free API
    and computes a conversion matrix for the given list of currencies.
    
    Parameters:
        currencies (list of str): A list of currency codes (e.g., ['USD', 'EUR', 'GBP']).
                                  If None, the function will return a matrix for all currencies
                                  available in the API response.
        reference_base (str): The base currency used to fetch exchange rates (default 'USD').
        
    Returns:
        pandas.DataFrame: A DataFrame where each cell [i, j] represents the conversion rate from
                          currency i to currency j.
                          
    Note: This function uses the free API provided by exchangerate-api.com.
    """
    # URL to get the latest forex data relative to the reference base currency.
    url = f"https://api.exchangerate-api.com/v4/latest/{reference_base}"
    
    try:
        response = requests.get(url)
        response.raise_for_status()  # raise an exception for HTTP errors
        data = response.json()
    except requests.RequestException as e:
        print("Error fetching forex data:", e)
        return None
    
    rates = data.get("rates", {})
    if not rates:
        print("No rates data returned from the API.")
        return None

    # If no specific currencies are provided, use all available
    if currencies is None:
        currencies = list(rates.keys())
    else:
        # Only keep the currencies that are available in the rates response
        currencies = [cur for cur in currencies if cur in rates]
        if not currencies:
            print("None of the specified currencies were found in the API data.")
            return None

    # Build the conversion matrix:
    # The conversion from currency i to currency j is calculated as:
    #     rate(j)/rate(i)
    matrix = {}
    for i in currencies:
        row = {}
        rate_i = rates[i]
        for j in currencies:
            rate_j = rates[j]
            row[j] = rate_j / rate_i
        matrix[i] = row

    # Create and return a DataFrame for better display/manipulation.
    forex_matrix = pd.DataFrame(matrix).T
    return forex_matrix

# Example usage:
if __name__ == "__main__":
    # Assuming these functions are defined elsewhere in your code:
    # get_sp500_price(), get_sofr_rate(api_key), get_treasury_yield_curve(api_key)
    
    # Retrieve and print S&P 500 price
    price = get_sp500_price()
    if price is not None:
        print(f"The current S&P 500 index price is: {price}")
    else:
        print("Could not retrieve the S&P 500 index price.")
        
    # Replace with your actual FRED API key.
    
    # Retrieve and print SOFR rate
    rate = get_sofr_rate(FRED_API_KEY)
    if rate is not None:
        print(f"The latest SOFR rate is: {rate}")
    else:
        print("Could not retrieve the SOFR rate.")
    
    # Retrieve and print the Treasury yield curve
    yield_df = get_treasury_yield_curve(FRED_API_KEY)
    if yield_df is not None:
        print("Latest Treasury Yields:")
        print(yield_df)
    else:
        print("Could not retrieve the treasury yield curve data.")
    
    currencies_list = ['USD', 'EUR', 'GBP', 'JPY']
    forex_df = get_forex_matrix(currencies=currencies_list)

    if forex_df is not None:
        print("Forex Conversion Matrix:")
        print(forex_df)<|MERGE_RESOLUTION|>--- conflicted
+++ resolved
@@ -3,12 +3,6 @@
 import pandas as pd
 from forex_python.converter import CurrencyRates
 import requests
-<<<<<<< HEAD
-from concurrent.futures import ThreadPoolExecutor, as_completed
-
-=======
-from config import FRED_API_KEY
->>>>>>> ee78c45f
 
 def get_sp500_price():
     """
